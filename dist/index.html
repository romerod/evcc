--- conflicted
+++ resolved
@@ -5,11 +5,7 @@
     <meta name="viewport" content="width=device-width, initial-scale=1" />
     <meta name="description" content="evcc - Sonne tanken ☀️🚘" />
     <meta name="apple-mobile-web-app-capable" content="yes" />
-<<<<<<< HEAD
-    <meta name="apple-mobile-web-app-status-bar-style" content="black" />
-=======
     <meta name="apple-mobile-web-app-status-bar-style" content="default" />
->>>>>>> 76358b3e
     <meta name="apple-mobile-web-app-title" content="evcc" />
     <meta name="application-name" content="evcc" />
 
@@ -24,13 +20,8 @@
     <meta name="theme-color" content="#28293e" />
 
     <title>evcc</title>
-<<<<<<< HEAD
-    <script type="module" crossorigin src="./assets/index.a243a9cd.js"></script>
-    <link rel="stylesheet" href="./assets/index.4aaf34d4.css">
-=======
     <script type="module" crossorigin src="./assets/index.969c8832.js"></script>
     <link rel="stylesheet" href="./assets/index.dca955c6.css">
->>>>>>> 76358b3e
   </head>
   <body>
     <script>
